--- conflicted
+++ resolved
@@ -25,14 +25,10 @@
 	"crypto/ecdsa"
 	"crypto/elliptic"
 	"crypto/rsa"
-<<<<<<< HEAD
-=======
 	_ "crypto/sha1"
 	_ "crypto/sha256"
 	_ "crypto/sha512"
-
 	//"crypto/x509/pkix"
->>>>>>> 288c8896
 	"encoding/asn1"
 	"encoding/pem"
 	"errors"
@@ -106,8 +102,14 @@
 		publicKeyAlgorithm.Parameters.FullBytes = paramBytes
 	case *AugmentedECDSA:
 		return marshalPublicKey(pub.Pub)
+	case ed25519.PublicKey:
+		publicKeyAlgorithm.Algorithm = oidKeyEd25519
+		return []byte(pub), publicKeyAlgorithm, nil
+	case X25519PublicKey:
+		publicKeyAlgorithm.Algorithm = oidKeyX25519
+		return []byte(pub), publicKeyAlgorithm, nil
 	default:
-		return nil, pkix.AlgorithmIdentifier{}, errors.New("x509: only RSA and ECDSA public keys supported")
+		return nil, pkix.AlgorithmIdentifier{}, errors.New("x509: only RSA, ECDSA, ed25519, or X25519 public keys supported")
 	}
 
 	return publicKeyBytes, publicKeyAlgorithm, nil
@@ -252,6 +254,8 @@
 	"RSA",
 	"DSA",
 	"ECDSA",
+	"Ed25519",
+	"X25519",
 }
 
 type PublicKeyAlgorithm int
@@ -1025,17 +1029,16 @@
 	//case MD2WithRSA, MD5WithRSA:
 	case MD2WithRSA:
 		return InsecureAlgorithmError(algo)
+	case ED25519SIG:
+		hashType = 0
 	default:
 		return ErrUnsupportedAlgorithm
 	}
 
-	if !hashType.Available() {
+	if hashType != 0 && !hashType.Available() {
 		return ErrUnsupportedAlgorithm
 	}
-	h := hashType.New()
-
-	h.Write(signed)
-	digest := h.Sum(nil)
+	digest := hash(hashType, signed)
 
 	switch pub := publicKey.(type) {
 	case *rsa.PublicKey:
@@ -1084,6 +1087,11 @@
 			return errors.New("x509: ECDSA verification failure")
 		}
 		return
+	case ed25519.PublicKey:
+		if !ed25519.Verify(pub, digest, signature) {
+			return errors.New("x509: ED25519 verification failure")
+		}
+		return
 	}
 	return ErrUnsupportedAlgorithm
 }
@@ -1215,6 +1223,16 @@
 		return a
 	}
 	return b
+}
+
+func hash(hashFunc crypto.Hash, raw []byte) []byte {
+	digest := raw
+	if hashFunc != 0 {
+		h := hashFunc.New()
+		h.Write(raw)
+		digest = h.Sum(nil)
+	}
+	return digest
 }
 
 func getMaxCertValidationLevel(oids []asn1.ObjectIdentifier) CertValidationLevel {
@@ -1323,6 +1341,18 @@
 			Raw: keyData.PublicKey,
 		}
 		return pub, nil
+	case ED25519:
+		p := ed25519.PublicKey(asn1Data)
+		if len(p) > ed25519.PublicKeySize {
+			return nil, errors.New("x509: trailing data after Ed25519 data")
+		}
+		return p, nil
+	case X25519:
+		p := X25519PublicKey(asn1Data)
+		if len(p) > 32 {
+			return nil, errors.New("x509: trailing data after X25519 public key")
+		}
+		return p, nil
 	default:
 		return nil, nil
 	}
